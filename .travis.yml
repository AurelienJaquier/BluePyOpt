--- conflicted
+++ resolved
@@ -1,14 +1,7 @@
 language: python
 python:
-<<<<<<< HEAD
   - '2.7'
   - '3.6'
-=======
-- '2.7'
-- '3.6'
-install: pip install pip --upgrade
-script: make test
->>>>>>> 9e35adef
 notifications:
   webhooks:
     urls:
@@ -17,16 +10,9 @@
     on_failure: change
     on_start: false
 cache:
-<<<<<<< HEAD
     pip: true
     directories:
       - "$TRAVIS_BUILD_DIR/.tox"
-=======
-  directories:
-  - "$HOME/.cache/pip"
-  - "$HOME/local"
-  - "$HOME/src"
->>>>>>> 9e35adef
 git:
   depth: 2147483647
 deploy:
@@ -35,26 +21,14 @@
   password:
     secure: B5wyxcjPTa8KDE6HZ/5f/yj7F/qzTDWa7GS0b7xqn/vvBxyWTdYwnjNOD7VDNmZ3U46zV8UGTSZDV0MDiIoKamnWZAaJEHg9tEyFl/74rGtWq2k7eYC/qt+I2r68DDeEBDf6kErgcpKJzQ4FyzUcNjVlvtqRNowCcdpU0ViwIRNWDTdOxMaeQz9pwlSK00oF2clNRrnDmMfsq03zOmn49PNMf80tFqZ8CpLBH/Dbbar8LIxpr5qCyDz/OUZKl2cmH2dg95cA9RIjVzA07m1+TXLwrRkeC4lShKUKv4FdCzVdiFTtaZlKOaJRHewaLdv8huPzUcFFkDMbe7bf1RNzeBAeHcQcp/Y8bhg0ZXtyo+aqCsOIDGN7mLCBzbojO+f20+t5jJ6bLe27CQL5UCWFXwElTMdgFczTgnN1UFj4qr86tHtu64E2SnavkCldtoi5XcAagtEIrxujBCjCoccmPk5oqUfT62dw92SCm2/NZTgn6qGVZCCucFXd7V2lnxPp26NMnTce46p2fZuNDiSIhijVnx6dW/WgwAWWgk7/mgeQaZG4d2+YznoGAaDbFO/anunSD/KOvNwgFJjjKddkCPqgcIrXS5NQHq60rTkdyajDDSCqYPNSntXp+qbLCHd9Ty7bs8L111ede9o3X4fFo44sT825obVSR4+lYHEdefs=
   on:
-<<<<<<< HEAD
       condition: "$TRAVIS_EVENT_TYPE != cron && $TRAVIS_PYTHON_VERSION == 2.7"
 before_install: 
-    - pip install pip --upgrade
-    - pip install tox --upgrade
-    - pip install codecov
+  - pip install pip --upgrade
+  - pip install tox --upgrade
+  - pip install codecov
 script: tox -e "$(echo py$TRAVIS_PYTHON_VERSION | tr -d .)-unit-functional-style"
-=======
-    condition: "$TRAVIS_EVENT_TYPE != cron && $TRAVIS_PYTHON_VERSION == 2.7"
-before_install:
-- pip install codecov
-before_script:
-- SRC_DIR=$HOME/local/src
-- NRN_INSTALL_DIR=$HOME/local/nrn
-- "./.travis_install_neuron.sh ${SRC_DIR} ${NRN_INSTALL_DIR}"
-- export PATH=$PATH:${NRN_INSTALL_DIR}/x86_64/bin
-- export PYTHONPATH=$PYTHONPATH:${NRN_INSTALL_DIR}/lib/python
->>>>>>> 9e35adef
 after_success:
-- codecov
+  - codecov
 addons:
   code_climate:
     repo_token: 94713078b6ae3fe8344e80649ea189e2e0d0cb78e707edf169b3ff9d3765da46