--- conflicted
+++ resolved
@@ -172,11 +172,7 @@
             cell_model.unfreeze(param_values.keys())
 
             return responses
-<<<<<<< HEAD
-        except Exception:
-=======
         except BaseException:
->>>>>>> 9e35adef
             import sys
             import traceback
             raise Exception(
