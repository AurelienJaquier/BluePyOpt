"""CMA Optimisation class"""

"""
Copyright (c) 2016-2020, EPFL/Blue Brain Project

 This file is part of BluePyOpt <https://github.com/BlueBrain/BluePyOpt>

 This library is free software; you can redistribute it and/or modify it under
 the terms of the GNU Lesser General Public License version 3.0 as published
 by the Free Software Foundation.

 This library is distributed in the hope that it will be useful, but WITHOUT
 ANY WARRANTY; without even the implied warranty of MERCHANTABILITY or FITNESS
 FOR A PARTICULAR PURPOSE.  See the GNU Lesser General Public License for more
 details.

 You should have received a copy of the GNU Lesser General Public License
 along with this library; if not, write to the Free Software Foundation, Inc.,
 51 Franklin Street, Fifth Floor, Boston, MA 02110-1301 USA.
"""

import logging
import numpy
import pickle
import random
import functools
import shutil
import os

import deap.tools

from .CMA_SO import CMA_SO
from .CMA_MO import CMA_MO
from . import utils

import bluepyopt.optimisations

logger = logging.getLogger("__main__")


def _ind_convert_space(ind, convert_fcn):
    return [f(x) for f, x in zip(convert_fcn, ind)]


class DEAPOptimisationCMA(bluepyopt.optimisations.Optimisation):

    """Optimisation class for CMA-based evolution strategies"""

    def __init__(
        self,
        evaluator=None,
        use_scoop=False,
        seed=1,
        offspring_size=None,
        centroids=None,
        sigma=0.4,
        map_function=None,
        hof=None,
        selector_name="single_objective",
        weight_hv=0.5,
        fitness_reduce=numpy.sum,
    ):
        """Constructor

        Args:
            evaluator (Evaluator): Evaluator object
            seed (float): Random number generator seed
            offspring_size (int): Number of offspring individuals in each
                generation
            centroids (list): list of initial guesses used as the starting
                points of the CMA-ES
            sigma (float): initial standard deviation of the distribution
            map_function (function): Function used to map (parallelize) the
                evaluation function calls
            hof (hof): Hall of Fame object
            selector_name (str): The selector used in the evolutionary
                algorithm, possible values are 'single_objective' or
                'multi_objective'
            weight_hv (float): between 0 and 1. Weight given to the
                hyper-volume contribution when computing the score of an
                individual in MO-CMA. The weight of the fitness contribution
                is computed as 1 - weight_hv.
            fitness_reduce (fcn): function used to reduce the objective values
                to a single fitness score
        """

        super(DEAPOptimisationCMA, self).__init__(evaluator=evaluator)

        self.use_scoop = use_scoop
        self.seed = seed
        self.map_function = map_function

        self.hof = hof
        if self.hof is None:
            self.hof = deap.tools.HallOfFame(10)

        self.offspring_size = offspring_size

        self.fitness_reduce = fitness_reduce
        self.centroids = centroids
        self.sigma = sigma

        if weight_hv > 1.0 or weight_hv < 0.0:
            raise Exception("weight_hv has to be between 0 and 1.")
        self.weight_hv = weight_hv

        self.selector_name = selector_name
        if self.selector_name == "single_objective":
            self.cma_creator = CMA_SO
        elif self.selector_name == "multi_objective":
            self.cma_creator = CMA_MO
        else:
            raise Exception(
                "The selector_name has to be 'single_objective' "
                "or 'multi_objective'. Not "
                "{}".format(self.selector_name)
            )

        # Number of objective values
        self.problem_size = len(self.evaluator.params)

        # Number of parameters
        self.ind_size = len(self.evaluator.objectives)

        # Create a DEAP toolbox
        self.toolbox = deap.base.Toolbox()

        # Bounds for the parameters
        self.lbounds = [p.lower_bound for p in self.evaluator.params]
        self.ubounds = [p.upper_bound for p in self.evaluator.params]

        # Instantiate functions converting individuals from the original
        # parameter space to (and from) a normalized space bounded to [-1.;1]
        self.ubounds = numpy.asarray(self.ubounds)
        self.lbounds = numpy.asarray(self.lbounds)
        bounds_radius = (self.ubounds - self.lbounds) / 2.0
        bounds_mean = (self.ubounds + self.lbounds) / 2.0

        self.to_norm = []
        self.to_space = []
        for r, m in zip(bounds_radius, bounds_mean):
            self.to_norm.append(
                functools.partial(lambda param, bm, br: (param - bm) / br, bm=m, br=r)
            )
            self.to_space.append(
                functools.partial(lambda param, bm, br: (param * br) + bm, bm=m, br=r)
            )

        # Overwrite the bounds with -1. and 1.
        self.lbounds = numpy.full(self.problem_size, -1.0)
        self.ubounds = numpy.full(self.problem_size, 1.0)

        self.setup_deap()

        # In case initial guesses were provided, rescale them to the norm space
        if self.centroids is not None:
            self.centroids = [
                self.toolbox.Individual(_ind_convert_space(ind, self.to_norm)) for ind in centroids
            ]

    def setup_deap(self):
        """Set up optimisation"""

        # Set random seed
        random.seed(self.seed)
        numpy.random.seed(self.seed)

        # Register the 'uniform' function
        self.toolbox.register(
            "uniformparams", utils.uniform, self.lbounds, self.ubounds, self.ind_size
        )

        # Register the individual format
        self.toolbox.register(
            "Individual",
            functools.partial(
                utils.WSListIndividual,
                obj_size=self.ind_size,
                reduce_fcn=self.fitness_reduce,
            ),
        )

        # A Random Indiviual is create by ListIndividual and parameters are
        # initially picked by 'uniform'
        self.toolbox.register(
            "RandomInd",
            deap.tools.initIterate,
            functools.partial(
                utils.WSListIndividual,
                obj_size=self.ind_size,
                reduce_fcn=self.fitness_reduce,
            ),
            self.toolbox.uniformparams,
        )

        # Register the population format. It is a list of individuals
        self.toolbox.register("population", deap.tools.initRepeat, list, self.toolbox.RandomInd)

        # Register the evaluation function for the individuals
<<<<<<< HEAD
        self.toolbox.register("evaluate", self.evaluator.evaluate_with_lists)
=======
        self.toolbox.register(
            "evaluate",
            self.evaluator.init_simulator_and_evaluate_with_lists
        )
>>>>>>> d7d2f124

        import copyreg
        import types

        copyreg.pickle(types.MethodType, utils.reduce_method)

        if self.use_scoop:
            if self.map_function:
                raise Exception(
                    "Impossible to use scoop is providing self defined map "
                    "function: %s" % self.map_function
                )

            from scoop import futures

            self.toolbox.register("map", futures.map)

        elif self.map_function:
            self.toolbox.register("map", self.map_function)

    def run(
        self,
        max_ngen=0,
        cp_frequency=1,
        continue_cp=False,
        cp_filename=None,
        terminator=None,
    ):
        """Run the optimizer until a stopping criteria is met.

        Args:
            max_ngen(int): Total number of generation to run
            cp_frequency(int): generations between checkpoints
            continue_cp(bool): whether to continue
            cp_filename(string): path to checkpoint filename
            terminator (multiprocessing.Event): exit loop when is set.
                Not taken into account if None.
        """
        if cp_filename:
            cp_filename_tmp = cp_filename + '.tmp'

        stats = self.get_stats()

        if continue_cp:

            # A file name has been given, then load the data from the file
            cp = pickle.load(open(cp_filename, "rb"))
            gen = cp["generation"]
            self.hof = cp["halloffame"]
            logbook = cp["logbook"]
            history = cp["history"]
            random.setstate(cp["rndstate"])
            numpy.random.set_state(cp["np_rndstate"])
            CMA_es = cp["CMA_es"]
            CMA_es.map_function = self.map_function

        else:

            history = deap.tools.History()
            logbook = deap.tools.Logbook()
            logbook.header = ["gen", "nevals"] + stats.fields

            # Instantiate the CMA strategy centered on the centroids
            CMA_es = self.cma_creator(
                centroids=self.centroids,
                offspring_size=self.offspring_size,
                sigma=self.sigma,
                max_ngen=max_ngen,
                IndCreator=self.toolbox.Individual,
                RandIndCreator=self.toolbox.RandomInd,
                map_function=self.map_function,
                use_scoop=self.use_scoop,
            )

            if self.selector_name == "multi_objective":
                CMA_es.weight_hv = self.weight_hv
                to_evaluate = CMA_es.get_parents(self.to_space)
                fitness = self.toolbox.map(self.toolbox.evaluate, to_evaluate)
                fitness = list(map(list, fitness))
                CMA_es.set_fitness_parents(fitness)

            gen = 1

        pop = CMA_es.get_population(self.to_space)

        param_names = []
        if hasattr(self.evaluator, "param_names"):
            param_names = self.evaluator.param_names

        # allow run to continue
        for i in range(len(CMA_es.stopping_conditions)):
            CMA_es.stopping_conditions[i].criteria_met = False
        CMA_es.active = True

        # check stagnation v2 termination
        # from .stoppingCriteria import (
        #     Stagnationv2,
        #     Stagnationv3,
        #     Stagnationv4,
        #     Stagnationv5,
        #     Stagnationv6,
        #     Stagnationv7,
        #     Stagnationv8,
        # )

        # old_stag = CMA_es.stopping_conditions[1]
        # CMA_es.stopping_conditions[1] = Stagnationv2(CMA_es.lambda_, CMA_es.problem_size)
        # CMA_es.stopping_conditions[1].best = old_stag.best
        # CMA_es.stopping_conditions[1].median = old_stag.median

        # for new_stag in [Stagnationv3, Stagnationv4, Stagnationv5, Stagnationv6, Stagnationv7, Stagnationv8]:
        #     CMA_es.stopping_conditions.append(new_stag(CMA_es.lambda_, CMA_es.problem_size))
        #     CMA_es.stopping_conditions[-1].best = old_stag.best
        #     CMA_es.stopping_conditions[-1].median = old_stag.median
        # CMA_es.stopping_conditions = CMA_es.stopping_conditions[1:]
        # # for i in range(600):
        # #     if (gen - i) >= 0:
        # #         CMA_es.check_termination(gen-i)

        # s2, s3, s4, s5, s6, s7, s8 = [10000] * 7
        # for i in range(gen):
        #     s2, s3, s4, s5, s6, s7, s8 = CMA_es.check_termination(i, s2, s3, s4, s5, s6, s7, s8)

        # print(s2, s3, s4, s5, s6, s7, s8)

        # # do figure
        # # stag = CMA_es.stopping_conditions[0]
        # # import matplotlib.pyplot as plt

        # # fig = plt.figure()
        # # plt.plot(stag.gens, stag.best_bf, color="blue", label="best before")
        # # plt.plot(stag.gens, stag.best_now, color="cyan", label="best now")
        # # plt.plot(stag.gens, stag.med_bf, color="red", label="median before")
        # # plt.plot(stag.gens, stag.med_now, color="orange", label="median now")
        # # plt.xlabel("Generations")
        # # plt.ylabel("Fitness")
        # # plt.legend()
        # # plt.savefig("figures/stagnation_v2.png", dpi=400)

        # CMA_es.active = False

        # actualize max_ngen and continue run
        # CMA_es.active = True
        # from .stoppingCriteria import MaxNGen
        # max_ngen = 2000
        # CMA_es.stopping_conditions[0] = MaxNGen(max_ngen)

        # if CMA_es.stopping_conditions[1].name != "TolHistFun":
        #     if gen > 1 and len(CMA_es.stopping_conditions[1].median) < 1:
        #         raise Exception("Previous medians have not been recorded in Stagnation")
        # Run until a termination criteria is met
        while utils.run_next_gen(CMA_es.active, terminator):
            logger.info("Generation {}".format(gen))

            # Generate the new populations
            n_out = CMA_es.generate_new_pop(lbounds=self.lbounds, ubounds=self.ubounds)
            logger.debug(
                "Number of individuals outside of bounds: {} ({:.2f}%)".format(
                    n_out, 100.0 * n_out / len(CMA_es.population)
                )
            )

            # Get all the individuals in the original space for evaluation
            to_evaluate = CMA_es.get_population(self.to_space)

            # Compute the fitness
            fitness = self.toolbox.map(self.toolbox.evaluate, to_evaluate)
            fitness = list(map(list, fitness))
            nevals = len(to_evaluate)
            CMA_es.set_fitness(fitness)

            # Update the hall of fame, history and logbook
            pop = CMA_es.get_population(self.to_space)
            utils.update_history_and_hof(self.hof, history, pop)
            record = utils.record_stats(stats, logbook, gen, pop, nevals)
            logger.info(logbook.stream)

            # Update the CMA strategy using the new fitness and check if
            # termination conditions were reached
            CMA_es.update_strategy()
            CMA_es.check_termination(gen)

            if cp_filename and cp_frequency and gen % cp_frequency == 0:

                # Map function shouldn't be pickled
                temp_mf = CMA_es.map_function
                CMA_es.map_function = None

                cp = dict(
                    population=pop,
                    generation=gen,
                    halloffame=self.hof,
                    history=history,
                    logbook=logbook,
                    rndstate=random.getstate(),
                    np_rndstate=numpy.random.get_state(),
                    CMA_es=CMA_es,
                    param_names=param_names,
                )
                pickle.dump(cp, open(cp_filename_tmp, "wb"))
                if os.path.isfile(cp_filename_tmp):
                    shutil.copy(cp_filename_tmp, cp_filename)
                    logger.debug("Wrote checkpoint to %s", cp_filename)

                CMA_es.map_function = temp_mf

            gen += 1

        return pop, self.hof, logbook, history

    def get_stats(self):
        """Get the stats that will be saved during optimisation"""
        stats = deap.tools.Statistics(key=lambda ind: ind.fitness.reduce)
        stats.register("avg", numpy.mean)
        stats.register("std", numpy.std)
        stats.register("min", numpy.min)
        stats.register("max", numpy.max)
        stats.register("med", numpy.median)
        return stats<|MERGE_RESOLUTION|>--- conflicted
+++ resolved
@@ -197,14 +197,10 @@
         self.toolbox.register("population", deap.tools.initRepeat, list, self.toolbox.RandomInd)
 
         # Register the evaluation function for the individuals
-<<<<<<< HEAD
-        self.toolbox.register("evaluate", self.evaluator.evaluate_with_lists)
-=======
         self.toolbox.register(
             "evaluate",
             self.evaluator.init_simulator_and_evaluate_with_lists
         )
->>>>>>> d7d2f124
 
         import copyreg
         import types
